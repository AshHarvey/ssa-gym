from numba import njit
import matplotlib.pyplot as plt
import matplotlib as mpl
from datetime import timedelta
import numpy as np
from scipy.special import erf
from scipy import stats
from envs.transformations import ecef2lla
import os

os.environ['PROJ_LIB'] = 'C:\\Users\\dpawa\\Anaconda3\\envs\\ssa-gym\\Library\\share\\basemap'
from mpl_toolkits.basemap import Basemap


@njit
def errors(states, filters_x, filters_diag_P):
    """
    :param states:
    :param filters_x:
    :param filters_diag_P:
    :return:
    """
    n, m, d = states.shape  # Time steps dimension, RSO dimension, dimension of x
    sigma_position = np.zeros(shape=(n, m))  # magnitude of position uncertainty (meters)
    sigma_velocity = np.zeros(shape=(n, m))  # magnitude of velocity uncertainty (meters)
    delta_position = np.zeros(shape=(n, m))  # mean position - true position (meters)
    delta_velocity = np.zeros(shape=(n, m))  # mean velocity - true velocity (meters)
    for i in range(n):  # Time steps dimension
        delta_position[i, :] = dist3d(filters_x[i][:, :3], states[0][:, :3])
        delta_velocity[i, :] = dist3d(filters_x[i][:, 3:], states[0][:, 3:])
        sigma_position[i, :] = var3d(filters_diag_P[i][:, :3])
        sigma_velocity[i, :] = var3d(filters_diag_P[i][:, 3:])
    return delta_position, delta_velocity, sigma_position, sigma_velocity


@njit
def error(states, obs):
    delta_position = dist3d(obs[:, :3], states[:, :3])  # mean position - true position (meters)
    delta_velocity = dist3d(obs[:, 3:6], states[:, 3:])  # mean velocity - true velocity (meters)
    sigma_position = var3d(obs[:, 6:9])  # magnitude of position uncertainty (meters)
    sigma_velocity = var3d(obs[:, 9:])  # magnitude of velocity uncertainty (meters)
    return delta_position, delta_velocity, sigma_position, sigma_velocity


@njit
def error_failed(state, x, P):
    result = np.zeros(4)
    result[0] = np.sqrt(np.sum((x[:3] - state[:3]) ** 2))  # mean position - true position (meters)
    result[1] = np.sqrt(np.sum((x[3:] - state[3:]) ** 2))  # mean velocity - true velocity (meters)
    result[2] = np.sqrt(np.sum(np.diag(P)[:3]))  # magnitude of position uncertainty (meters)
    result[3] = np.sqrt(np.sum(np.diag(P)[3:]))  # magnitude of velocity uncertainty (meters)
    return result


@njit
def observations(filters_x, filters_P):
    n = len(filters_x)
    observation = np.zeros((n, 12))
    for i in range(n):
        observation[i, :6] = filters_x[i]
        observation[i, 6:] = np.diag(filters_P[i])
    return observation


@njit
def dist3d(u, v):
    dist = np.sqrt(np.sum((u - v) ** 2, axis=1))
    return dist


@njit
def var3d(u):
    dist = np.sqrt(np.sum(u, axis=1))
    return dist


def obs_filter_object_x_diagP(filters):
    obs = []
    for ukf in filters:
        obs.append(np.append(ukf.x, np.diag(ukf.P)))

    obs = np.array(obs)

    return np.nan_to_num(obs, nan=99999, posinf=99999)


def plot_delta_sigma(sigma_pos, sigma_vel, delta_pos, delta_vel, dt, t_0, style=None, yscale='log', ylim='max',
                     title=None, save_path=None, display=True):
    n, m = sigma_pos.shape
    t = [t_0 + timedelta(seconds=dt * i) for i in range(n)]

    # plot with errors and uncertainties
    fig = plt.figure()
    if title is not None:
        fig.suptitle(title)
    if style is None:
        style = 'seaborn-deep'
    mpl.style.use(style)
    if ylim == 'max':
        pos_lims_max = 10 ** np.ceil(np.log10(np.nanmax([delta_pos, sigma_pos])))
        pos_lims_min = 10 ** np.floor(np.log10(np.min([np.nanmin([delta_pos, sigma_pos])])))
        pos_lims = (pos_lims_min, pos_lims_max)
    else:
        pos_lims_max = 1e6
        pos_lims_min = 1e-3
        pos_lims = (pos_lims_min, pos_lims_max)
    if ylim == 'max':
        vel_lims_max = 10 ** np.ceil(np.log10(np.nanmax([delta_vel, sigma_vel])))
        vel_lims_min = 10 ** np.floor(np.log10(np.min([np.nanmin([delta_vel, sigma_vel])])))
        vel_lims = (vel_lims_min, vel_lims_max)
    else:
        vel_lims_max = 1e4
        vel_lims_min = 1e-4
        vel_lims = (vel_lims_min, vel_lims_max)

    tim_lim = (t_0.toordinal(), t_0.toordinal() + n / (24 * 60 * 60 / dt))

    # Uncertainty in Position
    plt.subplot(221)
    plt.plot(t, sigma_pos, linewidth=0.5)
    plt.yscale(yscale)
    plt.gcf().autofmt_xdate()
    plt.gca().xaxis.set_major_formatter(mpl.dates.DateFormatter('%H:%M'))
    plt.ylim(pos_lims)
    plt.ylabel('$\sqrt{\sum (P_{i,j})}$ where i = j')
    plt.xlim(tim_lim)
    plt.title(r'Position ($m$)')
    plt.grid(True)

    # Uncertainty in Velocity
    plt.subplot(222)
    plt.plot(t, sigma_vel, linewidth=0.5)
    plt.yscale(yscale)
    plt.gcf().autofmt_xdate()
    plt.gca().xaxis.set_major_formatter(mpl.dates.DateFormatter('%H:%M'))
    plt.ylim(vel_lims)
    plt.xlim(tim_lim)
    plt.title(r'Velocity ($\frac{m}{s}$)')
    plt.grid(True)

    # Error in Position
    plt.subplot(223)
    plt.plot(t, delta_pos, linewidth=0.5)
    plt.yscale(yscale)
    plt.gcf().autofmt_xdate()
    plt.gca().xaxis.set_major_formatter(mpl.dates.DateFormatter('%H:%M'))
    plt.ylim(pos_lims)
    plt.ylabel('$\sqrt{\sum{(x_i-\hat{x}_i)^2}}$')
    plt.xlim(tim_lim)
    plt.xlabel('Simulation Time (HH:MM)')
    plt.grid(True)

    # Error in Velocity
    plt.subplot(224)
    plt.plot(t, delta_vel, linewidth=0.5)
    plt.yscale(yscale)
    plt.gcf().autofmt_xdate()
    plt.gca().xaxis.set_major_formatter(mpl.dates.DateFormatter('%H:%M'))
    plt.ylim(vel_lims)
    plt.xlim(tim_lim)
    plt.xlabel('Simulation Time (HH:MM)')
    plt.grid(True)

    if save_path is not None:
        plt.savefig(save_path, dpi=300, format='svg')
    if display:
        plt.show()
    else:
        plt.close()


def plot_rewards(rewards, dt, t_0, style=None, yscale='symlog'):
    n = len(rewards)
    t = [t_0 + timedelta(seconds=dt * i) for i in range(n)]

    # plot with Reward over Time
    plt.figure()
    if style is None:
        style = 'seaborn-deep'
    mpl.style.use(style)
    tim_lim = (t_0.toordinal(), t_0.toordinal() + n / (24 * 60 * 60 / dt))
    reward_lim = (0, 1)

    # Reward over Time
    plt.plot(t, rewards, linewidth=1)
    plt.yscale(yscale)
    plt.gcf().autofmt_xdate()
    plt.gca().xaxis.set_major_formatter(mpl.dates.DateFormatter('%H:%M'))
    plt.ylim(reward_lim)
    plt.xlim(tim_lim)
    plt.title('Reward over Time')
    plt.grid(True)

    plt.show()


def plot_performance(rewards, dt, t_0, sigma=1.5, style=None, yscale='linear'):
    o, m, n = rewards.shape  # n: time steps, m: episodes, o: agents
    t = [t_0 + timedelta(seconds=dt * i) for i in range(n)]

    q = (100 - erf(sigma / np.sqrt(2)) * 100, 50, erf(sigma / np.sqrt(2)) * 100)

    performance = np.percentile(a=rewards[:, :, :], q=q, axis=1)  # 3, o, n

    # plot with Reward over Time
    plt.figure()
    if style is None:
        style = 'seaborn-deep'
    mpl.style.use(style)
    tim_lim = (t_0.toordinal(), t_0.toordinal() + n / (24 * 60 * 60 / dt))

    for k in range(o):
        plt.fill_between(x=t, y1=performance[0, k, :], y2=performance[2, k, :], alpha=0.25)
        plt.plot(t, performance[1, k, :], linewidth=1)

    plt.yscale(yscale)
    plt.gcf().autofmt_xdate()
    plt.gca().xaxis.set_major_formatter(mpl.dates.DateFormatter('%H:%M'))
    plt.xlim(tim_lim)
    plt.title('Performance of Agents over Time')
    plt.grid(True)

    plt.show()


def plot_nees(nees, dt, t_0, n_mov_ave=20, alpha=0.05, style=None, yscale='symlog', axis=None, title=None,
              save_path=None, display=True):
    n, m = nees.shape
    if alpha is not None:
        ci = [alpha / 2, 1 - alpha / 2]
        if axis == 0:
            cr = stats.chi2.ppf(ci, df=n * 6) / n
        elif axis == 1 or axis is None:
            cr = stats.chi2.ppf(ci, df=n * m * 6) / (n * m)
            cr_points = stats.chi2.ppf(ci, df=6)
        if n_mov_ave is not None:
            cr_bar = stats.chi2.ppf(ci, df=n_mov_ave * m * 6) / (n_mov_ave * m)

    if axis == 0:
        x = np.array(range(m))
        anees = np.mean(nees, axis=0)
        x_lim = (0, m - 1)
    elif axis == 1 or axis is None:
        x = [t_0 + timedelta(seconds=dt * i) for i in range(n)]
        x_lim = (t_0.toordinal(), t_0.toordinal() + n / (24 * 60 * 60 / dt))

        anees = np.mean(nees, axis=1)
        if n_mov_ave is not None:
            anees_bar = np.copy(anees)
            anees_bar[:] = 0
            for i in range(len(anees)):
                anees_bar[i] = np.mean(anees[:i + 1][-n_mov_ave:])

    # plot with Reward over Time
    fig = plt.figure()
    if title is not None:
        fig.suptitle(title)
    if style is None:
        style = 'seaborn-deep'
    mpl.style.use(style)

    # ANEES by RSO or Time
    if axis is None:
        y_lim = (np.min(nees), np.max(nees))
        for i in range(m):
            plt.scatter(x=x, y=nees[:, i], s=2, alpha=0.5, marker='x')
        plt.hlines(y=np.mean(nees), xmin=x[0], xmax=x[-1], linewidth=1, color='black',
                   label='Overall ANEES = ' + str(np.round(np.mean(anees), 2)))
        legend_elements = [mpl.lines.Line2D([0], [0], marker='x', lw=0, color='black', label='NEES (Colored by RSO ID)',
                                            markerfacecolor='g', markersize=5)]
        if alpha is not None:
            points_contained = np.mean((nees > cr_points[0]) * (nees < cr_points[1]))
            plt.hlines(y=cr_points[0], xmin=x[0], xmax=x[-1], color='red', linestyle='--',
                       label='Confidence Region (points), alpha = ' + str(alpha))
            plt.hlines(y=cr_points[1], xmin=x[0], xmax=x[-1], color='red', linestyle='--')
            label = 'Point Confidence Region, alpha = ' + str(alpha) + '; ' + str(
                np.round(points_contained * 100, 2)) + '% contained'
            legend_elements.append(mpl.lines.Line2D([0], [0], color='red', lw=2, linestyle='--', label=label))

        legend_elements.append(mpl.lines.Line2D([0], [0], color='black', lw=2,
                                                label='Overall ANEES = ' + str(np.round(np.mean(anees), 2))))
        if alpha is not None:
            plt.hlines(y=cr[0], xmin=x[0], xmax=x[-1], color='black', linestyle='--',
                       label='Confidence Region (overall), alpha = ' + str(alpha))
            plt.hlines(y=cr[1], xmin=x[0], xmax=x[-1], color='black', linestyle='--')
            legend_elements.append(mpl.lines.Line2D([0], [0], color='black', lw=2, linestyle='--',
                                                    label='Overall Confidence Region, alpha = ' + str(alpha)))
        if n_mov_ave is not None:
            plt.plot(x, anees_bar, linewidth=1, color='blue', label='ANEES Moving Average, n = ' + str(n_mov_ave))
            legend_elements.append(mpl.lines.Line2D([0], [0], color='blue', lw=2,
                                                    label='ANEES Moving Average, n = ' + str(n_mov_ave)))
            if alpha is not None:
                plt.hlines(y=cr_bar[0], xmin=x[0], xmax=x[-1], color='blue', linestyle='--',
                           label='Confidence Region (moving average), alpha = ' + str(alpha))
                plt.hlines(y=cr_bar[1], xmin=x[0], xmax=x[-1], color='blue', linestyle='--')
                legend_elements.append(mpl.lines.Line2D([0], [0], color='blue', lw=2, linestyle='--',
                                                        label='Moving Average Confidence Region, alpha = ' + str(
                                                            alpha)))
        plt.axhline(y=1, linewidth=1, color='k', xmin=x_lim[0], xmax=x_lim[1])
        plt.ylabel(
            r'$(x_i^j-\hat{x}_i^j)^T(P_{i}^j)^{-1}(x_i^j-\hat{x}_i^j)$ for i = [0, ' + str(n) + '), j = [0, ' + str(
                m) + ')')
        plt.gcf().autofmt_xdate()
        plt.gca().xaxis.set_major_formatter(mpl.dates.DateFormatter('%H:%M'))
        plt.xlabel('Simulation Time (HH:MM)')
        plt.title('Normalized Estimation Error Squared (NEES) by RSO over Time')
        plt.legend(handles=legend_elements)
    if axis == 0:
        y_lim = (np.min(anees), np.max(anees))
        plt.bar(x, anees)
        plt.axhline(y=np.mean(anees), linewidth=1, color='black', xmin=x_lim[0], xmax=x_lim[1],
                    label='Overall ANEES = ' + str(np.round(np.mean(anees), 2)))
        legend_elements = [mpl.lines.Line2D([0], [0], color='blue', lw=2, label='ANEES by RSO'),
                           mpl.lines.Line2D([0], [0], color='black', lw=2,
                                            label='Overall ANEES = ' + str(np.round(np.mean(anees), 2)))]
        if alpha is not None:
            plt.hlines(y=cr[0], xmin=x[0], xmax=x[-1], color='red', linestyle='--',
                       label='Confidence Region, alpha = ' + str(alpha))
            plt.hlines(y=cr[1], xmin=x[0], xmax=x[-1], color='red', linestyle='--')
            legend_elements.append(mpl.lines.Line2D([0], [0], color='red', lw=2, linestyle='--',
                                                    label='Confidence Region, alpha = ' + str(alpha)))
        plt.ylabel(r'$\frac{1}{n_x M}\sum_{i=1}^M((x_m^i-\hat{x}_m^i)^T(P_{k|k}^i)^{-1}(x_m^i-\hat{x}_m^i))$')
        plt.xlabel('RSO ID')
        plt.gca().xaxis.set_major_locator(mpl.ticker.MaxNLocator(integer=True))
        # plt.yticks(np.arange(y_lim[0], y_lim[1], (y_lim[1]-y_lim[0])/10))
        plt.title('Averaged Normalized Estimation Error Squared (ANEES) by RSO')
        plt.legend(handles=legend_elements)
    elif axis == 1:
        y_lim = (np.min(anees), np.max(anees))
        plt.plot(x, anees, linewidth=1)
        plt.ylabel(r'$\frac{1}{n_x M}\sum_{i=1}^M((x_m^i-\hat{x}_m^i)^T(P_{k|k}^i)^{-1}(x_m^i-\hat{x}_m^i))$')
        plt.gcf().autofmt_xdate()
        plt.gca().xaxis.set_major_formatter(mpl.dates.DateFormatter('%H:%M'))
        plt.xlabel('Simulation Time (HH:MM)')
        plt.title('Averaged Normalized Estimation Error Squared (ANEES) over Time')
    plt.yscale(yscale)
    if yscale != 'linear':
        plt.ylim(y_lim)
    plt.xlim(x_lim)
    plt.grid(True)

    if save_path is not None:
        plt.savefig(save_path, dpi=300, format='svg')
    if display:
        plt.show()
    else:
        plt.close()


def plot_histogram(values, bins=None, style=None, title='Histogram of Errors (%)',
                   xlabel=r'$\sqrt{\sum{(x_i-\hat{x}_i)^2}}$',
                   save_path=None, display=True):
    values = values.flatten()
    n, = values.shape

    # plot with Reward over Time
    fig = plt.figure()
    if title is not None:
        fig.suptitle(title)
    if style is None:
        style = 'seaborn-deep'
    mpl.style.use(style)
    if bins is 'default':
        bins = [0, 100, 1000, 5000, 10000, 50000, 100000, 500000, 1000000, 5000000]

    plt.xlabel(xlabel)

    plt.gca().yaxis.set_major_formatter(mpl.ticker.PercentFormatter(xmax=n))
    plt.hist(x=values, bins=bins)

    if save_path is not None:
        plt.savefig(save_path, dpi=300, format='svg')
    if display:
        plt.show()
    else:
        plt.close()


def plot_orbit_vis(observations, obs_limit, dt, display=True, save_path=None):
    fig = plt.figure()
    plt.ylabel('RSO ID')
    plt.xlabel('Time Step (' + str(dt) + ' seconds per)')
    plt.title('Visibility Plot (white = visible)')
    ax = fig.add_subplot(111)
    ax.imshow(observations[:, :, 1].T > obs_limit, aspect='auto', cmap=plt.cm.gray, interpolation='nearest')
    if save_path is not None:
        plt.savefig(save_path, dpi=300, format='svg')
    if display:
        plt.show()
    else:
        plt.close()


def plot_regimes(xy, save_path=None, display=True):
    plt.figure()
    plt.scatter(x=xy[:, 0], y=xy[:, 1])
    for i, ((x, y),) in enumerate(zip(xy)):
        plt.text(x, y, i, ha="center", va="center")

    plt.ylabel('Eccentricity')
    plt.xlabel('Altitude at initial time step (kilometers)')
    plt.title('Orbital Regime of RSOs (by ID)')
    if save_path is not None:
        plt.savefig(save_path, dpi=300, format='svg')
    if display:
        plt.show()
    else:
        plt.close()


@njit
def reward_proportional_trinary_true(delta_pos):
    return np.mean(((delta_pos < 1e4) * 1 + (delta_pos < 1e7) * 1)) / 2
<<<<<<< HEAD


def moving_average_plot(x, n=20, alpha=0.05, dof=1, style=None, title=None, xlabel=None, ylabel=None, llabel=None,
                        save_path=None, display=True):
    fig = plt.figure()
=======


def moving_average_plot(x, n=20, alpha=0.05, dof=1, style=None, title=None, xlabel=None, ylabel=None, llabel=None,
                        save_path=None, display=True):
>>>>>>> 03518e1c
    if style is None:
        style = 'seaborn-deep'
    mpl.style.use(style)

    if alpha is not None:
        ci = [alpha / 2, 1 - alpha / 2]
        cr = stats.chi2.ppf(ci, df=dof * n) / n
        cr_points = stats.chi2.ppf(ci, df=dof)

    x_bar = np.copy(x)
    x_bar[:] = 0
    for i in range(len(x)):
        x_bar[i] = np.mean(x[:i + 1][-n:])
    plt.xlabel(xlabel)
    plt.ylabel(ylabel)
    plt.title(title)
    plt.scatter(x=range(0, len(x)), y=x, color='red', marker='+', label=llabel)
    plt.plot(x_bar, color='blue', linestyle='-', linewidth=2, label=str(n) + ' step moving average of ' + llabel)
    if alpha is not None:
<<<<<<< HEAD
        contained = np.mean((x_bar > cr[0])*(x_bar < cr[1]))
        plt.plot(np.repeat(cr[1], len(x_bar)), color='blue', linestyle='--', linewidth=2,
                 label='Moving average confidence region, alpha = ' + str(alpha) + '; ' + str(np.round(contained*100, 2)) + '% contained')
        plt.plot(np.repeat(cr[0], len(x_bar)), color='blue', linestyle='--', linewidth=2)
        points_contained = np.mean((x[~np.isnan(x)] > cr_points[0])*(x[~np.isnan(x)] < cr_points[1]))
        plt.plot(np.repeat(cr_points[1], len(x_bar)), color='red', linestyle='--', linewidth=2,
                 label='Point confidence region, alpha = ' + str(alpha) + '; ' + str(np.round(points_contained*100, 2)) + '% contained')
        plt.plot(np.repeat(cr_points[0], len(x_bar)), color='red', linestyle='--', linewidth=2)
=======
        plt.plot(np.repeat(cr[1], len(x)), color='blue', linestyle='--', linewidth=2,
                 label='Moving average confidence region, alpha = ' + str(alpha))
        plt.plot(np.repeat(cr[0], len(x)), color='blue', linestyle='--', linewidth=2)
        points_contained = np.mean((x > cr_points[0]) * (x < cr_points[1]))
        plt.plot(np.repeat(cr_points[1], len(x)), color='red', linestyle='--', linewidth=2,
                 label='Point confidence region, alpha = ' + str(alpha) + '; ' + str(
                     np.round(points_contained * 100, 2)) + '% contained')
        plt.plot(np.repeat(cr_points[0], len(x)), color='red', linestyle='--', linewidth=2)
>>>>>>> 03518e1c
    plt.legend()
    if save_path is not None:
        plt.savefig(save_path, dpi=300, format='svg')
    if display:
        plt.show()
    else:
        plt.close()


def bound_plot(y, st_dev, style=None, title=None, xlabel=None, ylabel=None, yscale='symlog', sharey=False,
               save_path=None, display=True):
    if sharey:
        fig, axs = plt.subplots(3, sharex=True, sharey=True)
    else:
        fig, axs = plt.subplots(3, sharex=True)

    if title is not None:
        fig.suptitle(title)
    if style is None:
        style = 'seaborn-deep'
    mpl.style.use(style)

    if np.any(np.isnan(y)):
        y_ID = np.where((np.isnan(y[:, 0]) == False))[0]

        y_not_nan = []
        st_dev_not_nan = []
        for i in y_ID:
            y_not_nan.append(y[i, :])
            st_dev_not_nan.append(st_dev[i, :])

        y_not_nan = np.array(y_not_nan)
        st_dev_not_nan = np.array(st_dev_not_nan)
    else:
        y_ID = np.arange(1, len(y) + 1)
        y_not_nan = y
        st_dev_not_nan = st_dev

    frac_sigma_bound = np.mean((y_not_nan < st_dev_not_nan) * (y_not_nan > -st_dev_not_nan), axis=0)
    frac_two_sigma_bound = np.mean((y_not_nan < 2 * st_dev_not_nan) * (y_not_nan > -2 * st_dev_not_nan), axis=0)

    axs[2].xlabel = xlabel

    for i in range(len(y[0])):
        axs[i].ylabel = ylabel[i]
        axs[i].scatter(x=y_ID, y=y_not_nan[:, i], color='red', marker='+', label=ylabel[i])
        axs[i].plot(y_ID, 2 * st_dev_not_nan[:, i], color='blue', linestyle='-', linewidth=2,
                    label='$2\sigma$ bound, ' + str(np.round(frac_two_sigma_bound[i] * 100, 2)) + '% contained')
        axs[i].plot(y_ID, st_dev_not_nan[:, i], color='blue', linestyle='--', linewidth=2,
                    label='$\sigma$ bound, ' + str(np.round(frac_sigma_bound[i] * 100, 2)) + '% contained')
        axs[i].plot(y_ID, -st_dev_not_nan[:, i], color='blue', linestyle='--', linewidth=2)
        axs[i].plot(y_ID, -2 * st_dev_not_nan[:, i], color='blue', linestyle='-', linewidth=2)
        axs[i].legend()
        axs[i].set_yscale(yscale)

    if save_path is not None:
        plt.savefig(save_path, dpi=300, format='svg')
    if display:
        plt.show()
    else:
        plt.close()


def map_plot(x_filter, x_true, trans_matrix, observer):
    n, m, x_dim = x_filter.shape
    lat_filter = np.empty((n, m))
    lon_filter = np.empty((n, m))
    lat_true = np.empty((n, m))
    lon_true = np.empty((n, m))
    x_filter_itrs = np.empty((n, m, 3))
    x_true_itrs = np.empty((n, m, 3))
    observer = np.degrees(observer[0]), np.degrees(observer[1]), observer[2]  # lat (deg), lon (deg), height (meters)

    plt.figure(figsize=(30, 30))
    # add map to figure

    for i in range(n):
        for j in range(m):
            x_filter_itrs[i, j, :] = x_filter[i, j, :3] @ trans_matrix[i]
            lat_filter[i, j], lon_filter[i, j], _ = ecef2lla(x_filter_itrs[i, j])
            x_true_itrs[i, j, :] = x_true[i, j, :3] @ trans_matrix[i]
            lat_true[i, j], lon_true[i, j], _ = ecef2lla(x_true_itrs[i, j])

    lat_filter = np.degrees(lat_filter)
    lon_filter = np.degrees(lon_filter)
    lat_true = np.degrees(lat_true)
    lon_true = np.degrees(lon_true)
    my_map = Basemap(projection='cyl', lon_0=0, lat_0=0, resolution='l')
    my_map.drawmapboundary()  # fill_color='aqua')
    my_map.fillcontinents(color='#dadada', lake_color='white')
    my_map.drawmeridians(np.arange(-180, 180, 30), color='gray')
    my_map.drawparallels(np.arange(-90, 90, 30), color='gray')
    for j in range(m):
        x, y = my_map(lon_filter[:, j], lat_filter[:, j])
        my_map.scatter(x, y, marker='o', zorder=3, label='Predicted Location')
        my_map.scatter(lon_true[:, j], lat_true[:, j], marker='x', zorder=3, label='Actual Location')

    plt.annotate('Observation Station',
                 xy=(observer[1], observer[0]),
                 xycoords='data',
                 xytext=(observer[1] - 180, observer[0] + 40),
                 textcoords='offset points',
                 fontsize=24,
                 color='g',
                 arrowprops=dict(arrowstyle="fancy", color='g')
                 )

    plt.show()<|MERGE_RESOLUTION|>--- conflicted
+++ resolved
@@ -7,8 +7,7 @@
 from scipy import stats
 from envs.transformations import ecef2lla
 import os
-
-os.environ['PROJ_LIB'] = 'C:\\Users\\dpawa\\Anaconda3\\envs\\ssa-gym\\Library\\share\\basemap'
+os.environ['PROJ_LIB'] = '/home/ash/anaconda3/envs/ssa-gym'
 from mpl_toolkits.basemap import Basemap
 
 
@@ -116,7 +115,7 @@
     tim_lim = (t_0.toordinal(), t_0.toordinal() + n / (24 * 60 * 60 / dt))
 
     # Uncertainty in Position
-    plt.subplot(221)
+    ax1 = plt.subplot(221)
     plt.plot(t, sigma_pos, linewidth=0.5)
     plt.yscale(yscale)
     plt.gcf().autofmt_xdate()
@@ -128,7 +127,7 @@
     plt.grid(True)
 
     # Uncertainty in Velocity
-    plt.subplot(222)
+    ax2 = plt.subplot(222, sharex=ax1)
     plt.plot(t, sigma_vel, linewidth=0.5)
     plt.yscale(yscale)
     plt.gcf().autofmt_xdate()
@@ -139,7 +138,7 @@
     plt.grid(True)
 
     # Error in Position
-    plt.subplot(223)
+    ax3 = plt.subplot(223, sharex=ax1, sharey=ax1)
     plt.plot(t, delta_pos, linewidth=0.5)
     plt.yscale(yscale)
     plt.gcf().autofmt_xdate()
@@ -151,7 +150,7 @@
     plt.grid(True)
 
     # Error in Velocity
-    plt.subplot(224)
+    ax4 = plt.subplot(224, sharex=ax1, sharey=ax2)
     plt.plot(t, delta_vel, linewidth=0.5)
     plt.yscale(yscale)
     plt.gcf().autofmt_xdate()
@@ -188,6 +187,8 @@
     plt.gca().xaxis.set_major_formatter(mpl.dates.DateFormatter('%H:%M'))
     plt.ylim(reward_lim)
     plt.xlim(tim_lim)
+    plt.xlabel('Simulation Time (HH:MM)')
+    plt.ylabel('Reward per Time Step (0 to 1)')
     plt.title('Reward over Time')
     plt.grid(True)
 
@@ -362,27 +363,32 @@
     mpl.style.use(style)
     if bins is 'default':
         bins = [0, 100, 1000, 5000, 10000, 50000, 100000, 500000, 1000000, 5000000]
+    if bins is 'int':
+        m = np.max(values)+1
+        bins = np.arange(m+1) - 0.5
 
     plt.xlabel(xlabel)
 
     plt.gca().yaxis.set_major_formatter(mpl.ticker.PercentFormatter(xmax=n))
     plt.hist(x=values, bins=bins)
-
-    if save_path is not None:
-        plt.savefig(save_path, dpi=300, format='svg')
-    if display:
-        plt.show()
-    else:
-        plt.close()
-
-
-def plot_orbit_vis(observations, obs_limit, dt, display=True, save_path=None):
+    if bins is 'int':
+        plt.xticks(range(m))
+        plt.xlim([-1, m])
+
+    if save_path is not None:
+        plt.savefig(save_path, dpi=300, format='svg')
+    if display:
+        plt.show()
+    else:
+        plt.close()
+
+
+def plot_orbit_vis(visibility, title, xlabel, display=True, save_path=None):
     fig = plt.figure()
     plt.ylabel('RSO ID')
-    plt.xlabel('Time Step (' + str(dt) + ' seconds per)')
-    plt.title('Visibility Plot (white = visible)')
-    ax = fig.add_subplot(111)
-    ax.imshow(observations[:, :, 1].T > obs_limit, aspect='auto', cmap=plt.cm.gray, interpolation='nearest')
+    plt.xlabel(xlabel)
+    plt.title(title)
+    plt.imshow(visibility, aspect='auto', cmap=plt.cm.gray, interpolation='nearest')
     if save_path is not None:
         plt.savefig(save_path, dpi=300, format='svg')
     if display:
@@ -392,10 +398,12 @@
 
 
 def plot_regimes(xy, save_path=None, display=True):
-    plt.figure()
+    fig = plt.figure()
+    ax = fig.add_subplot(111, xlim=(0, 40000), ylim=(0.0, 0.75))
     plt.scatter(x=xy[:, 0], y=xy[:, 1])
     for i, ((x, y),) in enumerate(zip(xy)):
-        plt.text(x, y, i, ha="center", va="center")
+        ax.annotate(i, xy=(x, y), xycoords='data', ha="center", va="center", xytext=(20, 20),
+                    textcoords='offset pixels', arrowprops=dict(arrowstyle="-"))
 
     plt.ylabel('Eccentricity')
     plt.xlabel('Altitude at initial time step (kilometers)')
@@ -411,38 +419,32 @@
 @njit
 def reward_proportional_trinary_true(delta_pos):
     return np.mean(((delta_pos < 1e4) * 1 + (delta_pos < 1e7) * 1)) / 2
-<<<<<<< HEAD
 
 
 def moving_average_plot(x, n=20, alpha=0.05, dof=1, style=None, title=None, xlabel=None, ylabel=None, llabel=None,
                         save_path=None, display=True):
     fig = plt.figure()
-=======
-
-
-def moving_average_plot(x, n=20, alpha=0.05, dof=1, style=None, title=None, xlabel=None, ylabel=None, llabel=None,
-                        save_path=None, display=True):
->>>>>>> 03518e1c
-    if style is None:
-        style = 'seaborn-deep'
-    mpl.style.use(style)
+    if style is None:
+        style = 'seaborn-deep'
+    mpl.style.use(style)
+
+    x_ma = np.ma.masked_array(x, np.isnan(x))
 
     if alpha is not None:
         ci = [alpha / 2, 1 - alpha / 2]
         cr = stats.chi2.ppf(ci, df=dof * n) / n
         cr_points = stats.chi2.ppf(ci, df=dof)
 
-    x_bar = np.copy(x)
+    x_bar = np.copy(x_ma)
     x_bar[:] = 0
-    for i in range(len(x)):
-        x_bar[i] = np.mean(x[:i + 1][-n:])
+    for i in range(len(x_ma)):
+        x_bar[i] = np.mean(x_ma[:i+1][-n:])
     plt.xlabel(xlabel)
     plt.ylabel(ylabel)
     plt.title(title)
-    plt.scatter(x=range(0, len(x)), y=x, color='red', marker='+', label=llabel)
+    plt.scatter(x=range(0, len(x_ma)), y=x_ma, color='red', marker='+', label=llabel)
     plt.plot(x_bar, color='blue', linestyle='-', linewidth=2, label=str(n) + ' step moving average of ' + llabel)
     if alpha is not None:
-<<<<<<< HEAD
         contained = np.mean((x_bar > cr[0])*(x_bar < cr[1]))
         plt.plot(np.repeat(cr[1], len(x_bar)), color='blue', linestyle='--', linewidth=2,
                  label='Moving average confidence region, alpha = ' + str(alpha) + '; ' + str(np.round(contained*100, 2)) + '% contained')
@@ -451,16 +453,6 @@
         plt.plot(np.repeat(cr_points[1], len(x_bar)), color='red', linestyle='--', linewidth=2,
                  label='Point confidence region, alpha = ' + str(alpha) + '; ' + str(np.round(points_contained*100, 2)) + '% contained')
         plt.plot(np.repeat(cr_points[0], len(x_bar)), color='red', linestyle='--', linewidth=2)
-=======
-        plt.plot(np.repeat(cr[1], len(x)), color='blue', linestyle='--', linewidth=2,
-                 label='Moving average confidence region, alpha = ' + str(alpha))
-        plt.plot(np.repeat(cr[0], len(x)), color='blue', linestyle='--', linewidth=2)
-        points_contained = np.mean((x > cr_points[0]) * (x < cr_points[1]))
-        plt.plot(np.repeat(cr_points[1], len(x)), color='red', linestyle='--', linewidth=2,
-                 label='Point confidence region, alpha = ' + str(alpha) + '; ' + str(
-                     np.round(points_contained * 100, 2)) + '% contained')
-        plt.plot(np.repeat(cr_points[0], len(x)), color='red', linestyle='--', linewidth=2)
->>>>>>> 03518e1c
     plt.legend()
     if save_path is not None:
         plt.savefig(save_path, dpi=300, format='svg')
@@ -568,4 +560,8 @@
                  arrowprops=dict(arrowstyle="fancy", color='g')
                  )
 
-    plt.show()+    plt.show()
+
+def autocorr_naive_nan(x):
+    N = len(x)
+    return np.array([np.nanmean(x[iSh:] * x[:N-iSh]) for iSh in range(N)])