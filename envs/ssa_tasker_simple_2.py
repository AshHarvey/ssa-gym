import numpy as np
from datetime import datetime, timedelta
from astropy import units as u
from filterpy.kalman import MerweScaledSigmaPoints as SigmasPoints
from filterpy.kalman.UKF import UnscentedKalmanFilter as UKF
from filterpy.common import Q_discrete_white_noise as Q_noise_fn
from poliastro.bodies import Earth
from poliastro.core.elements import rv2coe
from envs.transformations import arcsec2rad, deg2rad, lla2ecef, gcrs2irts_matrix_a, get_eops, ecef2aer, ecef2lla
from envs.dynamics import fx_xyz_farnocchia, hx_aer_erfa, mean_z_uvw, residual_z_aer, robust_cholesky
from envs.results import observations as obs_fn, error, error_failed, plot_delta_sigma, plot_rewards, plot_nees
from envs.results import plot_histogram, plot_orbit_vis, plot_regimes, reward_proportional_trinary_true
from envs.results import moving_average_plot, bound_plot, map_plot
import gym
from gym.utils import seeding
from copy import copy
import time
import pandas as pd
import matplotlib.pyplot as plt
import matplotlib as mpl
from scipy import stats
from statsmodels.tsa.stattools import acf

"""
Unit Abbreviations: 
arc minutes: '
arc seconds: "
degrees: deg
kilometers: km
latitude: lat
longitude: lon
meters: m
radians: rad
seconds: s
unitless: u
"""

sample_orbits = np.load('envs/1.5_hour_viz_20000_of_20000_sample_orbits_seed_0.npy')


class SSA_Tasker_Env(gym.Env):
    #metadata = {'render.modes': ['human']}
    RE = Earth.R_mean.to_value(u.m)  # radius of earth

    def __init__(self, steps=580, rso_count=50, time_step=30.0, t_0=datetime(2020, 5, 4, 0, 0, 0),
                 obs_limit=15, observer=(38.828198, -77.305352, 20.0), x_sigma=(1000, 1000, 1000, 10, 10, 10),
                 z_sigma=(1, 1, 1000), q_sigma=0.001, P_0=None, R=None, update_interval=1, orbits=sample_orbits,
                 fx=fx_xyz_farnocchia, hx=hx_aer_erfa, alpha=0.001, beta=2., kappa=3 - 6, mean_z=mean_z_uvw,
                 residual_z=residual_z_aer, msqrt=robust_cholesky, obs_type='aer'):
        super(SSA_Tasker_Env, self).__init__()
        s = time.time()
        self.runtime = {'__init__': 0, 'reset': 0, 'step': 0, 'step prep': 0, 'propagate next true state': 0,
                        'perform predictions': 0, 'update with observation': 0, 'Observations and Reward': 0,
                        'filter_error': 0, 'visible_objects': 0, 'object_visibility': 0, 'anees': 0,
                        'failed_filters': 0, 'plot_sigma_delta': 0, 'plot_rewards': 0, 'plot_anees': 0,
                        'plot_actions': 0, 'all_true_obs': 0, 'plot_visibility': 0}
        """Simulation configuration"""
        self.t_0 = t_0  # time at start of simulation
        self.dt = time_step  # length of time steps [s]
        self.n = steps  # max run steps
        self.m = rso_count  # number of Resident Space Object (RSO) to include in the simulation
        self.obs_limit = np.radians(obs_limit)  # observation limit for objects below this elevation [rad]
        # configuration parameters for RSOs; sma: Semi-major axis [m], ecc: Eccentricity [u], inc: Inclination (rad),
        # raan: Right ascension of the ascending node (rad), argp: Argument of perigee (rad), nu: True anomaly (rad)
        self.orbits = orbits  # orbits to sample from
        self.obs_lla = np.array(observer) * [deg2rad, deg2rad, 1]  # lat, lon, height (deg, deg, m)
        self.obs_itrs = lla2ecef(self.obs_lla)  # ITRS (m)
        self.update_interval = update_interval  # how often an observation should be taken
        self.i = 0
        """Filter configuration"""
        # standard deviation of noise added to observations [rad, rad, m]
        self.obs_type = obs_type
        if self.obs_type == 'aer':
            self.z_sigma = z_sigma * np.array([arcsec2rad, arcsec2rad, 1])
        elif self.obs_type == 'xyz':
            self.z_sigma = z_sigma
        else:
            print('Invalid Observation Type: ' + str(obs_type))
            exit()
        # standard deviation of noise added to initial state estimates; [m, m, m, m/s, m/s, m/s]
        self.x_sigma = np.array(x_sigma)
        self.Q = Q_noise_fn(dim=2, dt=self.dt, var=q_sigma ** 2, block_size=3, order_by_dim=False)
        self.eop = get_eops()
        self.fx = fx
        self.hx = hx
        self.mean_z = mean_z
        self.residual_z = residual_z
        self.msqrt = msqrt
        self.alpha, self.beta, self.kappa = alpha, beta, kappa  # sigma point configuration parameters
        """Prep arrays"""
        # variables for the filter
        x_dim = 6
        z_dim = 3
        if P_0 is None:
            self.P_0 = np.copy(np.diag(self.x_sigma ** 2))  # Assumed covariance of the estimates at simulation start
        else:
            self.P_0 = np.copy(P_0)
        if R is None:
            self.R = np.diag(self.z_sigma ** 2)  # Noise added to the filter during observation updates
        else:
            self.R = np.copy(R)
        self.x_true = np.empty(shape=(self.n, self.m, x_dim))  # means for all objects at each time step
        self.x_filter = np.empty(shape=(self.n, self.m, x_dim))  # means for all objects at each time step
        self.P_filter = np.empty(shape=(self.n, self.m, x_dim, x_dim))  # covariances for all objects at each time step
        self.obs = np.empty(shape=(self.n, self.m, x_dim * 2))  # observations for all objects at each time step
        self.time = [self.t_0 + (timedelta(seconds=self.dt) * i) for i in range(self.n)]  # time for all time steps
<<<<<<< HEAD
=======

>>>>>>> 03518e1c
        self.trans_matrix = gcrs2irts_matrix_a(self.time, self.eop)  # used for celestial to terrestrial
        self.z_noise = np.empty(shape=(self.n, self.m, z_dim))  # array to contain the noise added to each observation
        self.z_true = np.empty(shape=(self.n, self.m, z_dim))  # array to contain the observations which are made
        self.y = np.empty(shape=(self.n, self.m, z_dim))  # array to contain the innovation of each observation
        self.S = np.empty(shape=(self.n, self.m, z_dim, z_dim))  # array to contain the innovation covariance
        self.x_noise = np.empty(shape=(self.m, x_dim))  # array to contain the noise added to each RSO
        self.filters = []  # creates a list for ukfs
        # variables for environment performance
        self.delta_pos = np.empty((self.n, self.m))  # euclidean distance between true and filter mean position elements
        self.delta_vel = np.empty((self.n, self.m))  # euclidean distance between true and filter mean velocity elements
        self.sigma_pos = np.empty((self.n, self.m))  # euclidean magnitude of diagonal position elements of covariance
        self.sigma_vel = np.empty((self.n, self.m))  # euclidean magnitude of diagonal velocity elements of covariance
        self.scores = np.empty((self.n, self.m))  # score of each RSO at each time step
        self.rewards = np.empty(self.n)  # reward for each time step
        self.failed_filters_id = []  # prep list for failed states
        self.failed_filters_msg = ["None"] * self.m  # prep list for failure messages
        self.actions = np.empty(self.n, dtype=int)  # prep variable for keeping track of all previous actions
        self.obs_taken = np.empty(self.n,
                                  dtype=bool)  # prep variable for keeping track of which obs were actually taken
        self.x_failed = np.array([1e20, 1e20, 1e20, 1e12, 1e12, 1e12])  # failed filter will be set to this value
        self.P_failed = np.diag([1e10, 1e10, 1e10, 1e5, 1e5, 1e5])  # failed filter will be set to this value
        self.nees = np.empty((self.n, self.m))  # used for normalized estimation error squared (NEES) and its average
        self.visibility = []  # used to store a log of visible objects at each time step
        self.sigmas_h = np.empty((self.n, x_dim * 2 + 1, z_dim))  # used to store sigmas points used in updates
        """Define Gym spaces"""
        self.action_space = gym.spaces.Discrete(self.m)  # the action is choosing which RSO to look at
        self.observation_space = gym.spaces.Box(low=np.tile(-np.inf, (self.m, 12)), high=np.tile(np.inf, (self.m, 12)),
                                                dtype=np.float64)  # the obs is x [6] and diag(P) [6] for each RSO [m]
        """Initial reset and seed calls"""
        self.np_random = None
        self.init_seed = self.seed()
        self.reset()
        e = time.time()
        self.runtime['__init__'] += e - s

    def seed(self, seed=None):
        self.np_random, seed = seeding.np_random(seed)
        self.init_seed = seed
        return [seed]

    def reset(self):
        s = time.time()
        """reset filter"""
        # Clear history
        self.x_true[:], self.x_filter[:], self.P_filter[:], self.obs[:], self.sigmas_h[:] = [0] * 5
        self.z_true[:], self.y[:], self.S[:] = np.nan, np.nan, np.nan
        """initialize RSO"""
        self.filters = []
        for j in range(self.m):
            self.x_true[0][j] = self.orbits[self.np_random.randint(low=0, high=self.orbits.shape[0]), :]
            self.x_noise[j] = self.np_random.normal(size=6) * self.x_sigma
            self.x_filter[0][j] = np.copy(self.x_true[0][j] + self.x_noise[j])
            self.P_filter[0][j] = np.copy(self.P_0)
            self.filters.append(UKF(dim_x=6, dim_z=3, dt=self.dt, fx=self.fx, hx=self.hx,
                                    points=SigmasPoints(n=6, alpha=self.alpha, beta=self.beta, kappa=self.kappa,
                                                        sqrt_method=self.msqrt),
                                    z_mean_fn=self.mean_z, residual_z=self.residual_z, sqrt_fn=self.msqrt))
            self.filters[j].x = np.copy(self.x_filter[0][j])
            self.filters[j].P = np.copy(self.P_filter[0][j])  # initial uncertainty
            self.filters[j].R = np.copy(self.R)  # uncertainty of each observation
            self.filters[j].Q = np.copy(self.Q)  # uncertainty of each prediction
        for i in range(self.n):
            for j in range(self.m):
                self.z_noise[i, j] = self.np_random.normal(size=3) * self.z_sigma
        """Reset variables for tracking environment performance"""
        # blank out all tracking variables
        self.scores[:], self.delta_pos[:], self.delta_vel[:], self.sigma_pos[:], self.sigma_vel[:] = [np.nan] * 5
        self.actions[:], self.obs_taken[:], self.failed_filters_id, self.visibility = np.nan, False, [], []
        self.failed_filters_msg = ["None"] * self.m  # reset list for failure messages
        """Observations and Reward"""
        self.obs[0] = obs_fn(self.x_filter[0], self.P_filter[0])  # set initial observation based on x and P
        self.delta_pos[0], self.delta_vel[0], self.sigma_pos[0], self.sigma_vel[0] = error(self.x_true[0],
                                                                                           self.obs[0])  # initial error
        self.rewards[:] = 0
        self.i = 0  # sets initial time step
        self.trans_matrix = gcrs2irts_matrix_a(self.time, self.eop)
        e = time.time()
        self.runtime['reset'] += e - s
        return self.obs[0]


    def step(self, a):
        step_s = time.time()
        s = time.time()
        assert self.action_space.contains(a), "%r (%s) invalid" % (a, type(a))  # check for valid action
        self.i += 1  # increments current step
        self.actions[self.i] = np.copy(a)  # record current action
        e = time.time()
        self.runtime['step prep'] += e - s
        """propagate next true state"""
        s = time.time()
        for j in range(self.m):
            self.x_true[self.i][j] = self.fx(self.x_true[self.i - 1][j], self.dt)
        e = time.time()
        self.runtime['propagate next true state'] += e - s
        """perform predictions"""
        s = time.time()
        for j in range(self.m):
            if not (j in self.failed_filters_id):
                try:
                    self.filters[j].predict()
                    if np.any(np.isnan(self.filters[j].x)):
                        self.filter_error(object_id=j, activity='predict', error_type=', predict returned nan. ')
                except ValueError:
                    self.filter_error(object_id=j, activity='predict', error_type=', ValueError. ')
                except np.linalg.LinAlgError:
                    self.filter_error(object_id=j, activity='predict', error_type=', LinAlgError. ')
                except:
                    self.filter_error(object_id=j, activity='predict', error_type=', Unknown. ')
            self.x_filter[self.i, j] = np.copy(self.filters[j].x)  # update filter mean history
            self.P_filter[self.i, j] = np.copy(self.filters[j].P)  # update covariance mean history
        e = time.time()
        self.runtime['perform predictions'] += e - s
        """update with observation"""
        s = time.time()
        if (self.i % self.update_interval) == 0:
            if not (a in self.failed_filters_id):
                hx_kwargs = {"trans_matrix": self.trans_matrix[self.i],"observer_itrs": self.obs_itrs,"observer_lla": self.obs_lla,"time": self.time[self.i]}
                self.z_true[self.i, a] = self.hx(self.x_true[self.i][a], **hx_kwargs)
                if self.object_visible([a])[0]:
                    try:
                        self.filters[a].update(self.z_true[self.i, a] + self.z_noise[self.i, a], **hx_kwargs)
                        self.y[self.i, a] = np.copy(self.filters[a].y)
                        self.S[self.i, a] = np.copy(self.filters[a].S)
                        self.sigmas_h[self.i] = np.copy(self.filters[a].sigmas_h)
                        self.obs_taken[self.i] = True
                        if np.any(np.isnan(self.filters[a].x)):
                            self.filter_error(object_id=a, activity='update', error_type=', update returned nan. ')
                    except ValueError:
                        self.filter_error(object_id=a, activity='update', error_type=', ValueError. ')
                    except np.linalg.LinAlgError:
                        self.filter_error(object_id=a, activity='update', error_type=', LinAlgError. ')
                    except:
                        self.filter_error(object_id=a, activity='update', error_type=', Unknown. ')
                    self.x_filter[self.i, a] = np.copy(self.filters[a].x)  # update filter mean history
                    self.P_filter[self.i, a] = np.copy(self.filters[a].P)  # update covariance mean history
        e = time.time()
        self.runtime['update with observation'] += e - s
        """Observations and Reward"""
        s = time.time()
        self.obs[self.i] = obs_fn(self.x_filter[self.i], self.P_filter[self.i])
        tmp = error(self.x_true[self.i], self.obs[self.i])
        self.delta_pos[self.i], self.delta_vel[self.i], self.sigma_pos[self.i], self.sigma_vel[self.i] = tmp
        self.rewards[self.i] = reward_proportional_trinary_true(self.delta_pos[self.i])
        done = False
        if self.i + 1 >= self.n:
                 done = True
        e = time.time()

        self.runtime['Observations and Reward'] += e - s
        step_e = time.time()
        self.runtime['step'] += step_e - step_s
        return self.obs[self.i], self.rewards[self.i], done, {}  # observations, reward, and done

    def filter_error(self, object_id, activity, error_type):
        s = time.time()
        self.filters[object_id].x = np.copy(self.x_failed)
        self.filters[object_id].P = np.copy(self.P_failed)
        # self.x_filter[self.i - 1, object_id] = np.copy(self.x_failed)
        # self.P_filter[self.i - 1, object_id] = np.copy(self.P_failed)
        msg = ["".join(['Object ', str(object_id), ' failed on ', activity, ' step ', str(self.i), error_type,
                        str(np.round(error_failed(state=self.x_true[self.i - 1, object_id],
                                                  x=self.x_filter[self.i - 1, object_id],
                                                  P=np.diag(self.P_filter[self.i - 1, object_id])), 2))])]
        self.failed_filters_msg[object_id] = copy(msg)  # record error message
        self.failed_filters_id.append(object_id)  # add filter it list of failed filters
        e = time.time()
        self.runtime['filter_error'] += e - s

    @property
    def visible_objects(self):
        s = time.time()
        RSO_ID = [j for j in range(self.m)]
        viz = np.where(self.object_visible(RSO_ID))[0]
        e = time.time()
        self.runtime['visible_objects'] += e - s
        return viz

    def object_visible(self, RSO_ID=[]):
        if not RSO_ID:
            print('RSO ID expected, but not supplied')
            return RSO_ID
        x_itrs = np.array([self.trans_matrix[self.i] @ self.x_true[self.i, j, :3] for j in RSO_ID])
        el = np.array([ecef2aer(self.obs_lla, x)[1] for x in x_itrs])
        viz_bool = el >= self.obs_limit
        return viz_bool

    @property
    def object_visibility(self):
        s = time.time()
        x_itrs = np.array([self.trans_matrix[self.i] @ self.x_true[self.i, j, :3] for j in range(self.m)])
        el = np.array([ecef2aer(self.obs_lla, x)[1] for x in x_itrs])
        viz = el >= self.obs_limit
        e = time.time()
        self.runtime['object_visibility'] += e - s
        return viz

    @property
    def anees(self):
        s = time.time()
        # returns the average normalized estimation error squared (ANEES)
        # based on 3.1 in https://pdfs.semanticscholar.org/1c1f/6c864789630d8cd37d5342f67ad8d480f077.pdf
        delta = self.x_true - self.x_filter
        for i in range(self.n):
            for j in range(self.m):
                self.nees[i, j] = delta[i, j] @ np.linalg.inv(self.P_filter[i, j]) @ delta[i, j]
        e = time.time()
        self.runtime['anees'] += e - s
        return np.mean(self.nees)

    def failed_filters(self):
        s = time.time()
        if not self.failed_filters_id:
            print("No failed Objects")
        else:
            for rso_id in self.failed_filters_id:
                print(self.failed_filters_msg[rso_id])
        e = time.time()
        self.runtime['failed_filters'] += e - s

    def plot_sigma_delta(self, style=None, yscale='log', objects=np.array([]), ylim='max', title='default',
                         save_path='default', display=True):
        s = time.time()
        if title == 'default':
            title = 'Filter performance for ' + str(self.m) + ' RSOs, seed = ' + str(self.init_seed)
        if save_path == 'default':
            save_path = str(self.m) + 'RSO_' + str(self.init_seed) + 'seed_sigmas_delta_plot' + '.svg'
        if objects.shape[0] == 0:
            plot_delta_sigma(sigma_pos=self.sigma_pos, sigma_vel=self.sigma_vel, delta_pos=self.delta_pos,
                             delta_vel=self.delta_vel, dt=self.dt, t_0=self.t_0, style=style, yscale=yscale, ylim=ylim,
                             title=title, save_path=save_path, display=display)
        else:
            plot_delta_sigma(sigma_pos=self.sigma_pos[:, objects], sigma_vel=self.sigma_vel[:, objects],
                             delta_pos=self.delta_pos[:, objects], delta_vel=self.delta_vel[:, objects], dt=self.dt,
                             t_0=self.t_0, style=style, yscale=yscale, ylim=ylim, title=title, save_path=save_path,
                             display=display)
        e = time.time()
        self.runtime['plot_sigma_delta'] += e - s

    def plot_rewards(self, style=None, yscale='linear'):
        s = time.time()
        plot_rewards(rewards=self.rewards, dt=self.dt, t_0=self.t_0, style=style, yscale=yscale)
        e = time.time()
        self.runtime['plot_rewards'] += e - s

    def plot_anees(self, axis=None, title='default', save_path='default', display=True, yscale='linear'):
        s = time.time()
        _ = self.anees
        if title == 'default':
            title = 'Filter performance for ' + str(self.m) + ' RSOs, seed = ' + str(self.init_seed)
        if save_path == 'default':
            save_path = str(self.m) + 'RSO_' + str(self.init_seed) + 'seed_anees_plot_axis_' + str(axis) + '.svg'
        plot_nees(self.nees, self.dt, self.t_0, style=None, yscale=yscale, axis=axis, title=title,
                  save_path=save_path, display=display)
        e = time.time()
        self.runtime['plot_anees'] += e - s

    def plot_actions(self, axis=0, title='default', save_path='default', display=True):
        s = time.time()
        if title == 'default':
            title = 'Frequency of observation for RSO (ID), ' + str(self.m) + ' RSOs, seed = ' + str(self.init_seed)
        if save_path == 'default':
            save_path = str(self.m) + 'RSO_' + str(self.init_seed) + 'seed_action_plot.svg'
        plot_histogram(self.actions[1:], bins='int', style=None, title=title, xlabel='RSO ID', save_path=save_path,
                       display=display)
        e = time.time()
        self.runtime['plot_actions'] += e - s

    @property
    def z_true_all(self):
        s = time.time()
        z = []
        for i in range(self.n):
            for j in range(self.m):
                z.append(self.hx(self.x_true[i, j, :3], self.trans_matrix[i], self.obs_lla, self.obs_itrs))
        z = np.array(z)
        z = np.reshape(z, (self.n, self.m, 3))
        e = time.time()
        self.runtime['all_true_obs'] += e - s
        return z

    @property
    def aer_true_all(self):
        s = time.time()
        aer = []
        for i in range(self.n):
            for j in range(self.m):
                aer.append(hx_aer_erfa(self.x_true[i, j, :3], self.trans_matrix[i], self.obs_lla, self.obs_itrs))
        aer = np.array(aer)
        aer = np.reshape(aer, (self.n, self.m, 3))
        e = time.time()
        self.runtime['all_true_obs'] += e - s
        return aer

    def plot_visibility(self, save_path=None, display=True):
        s = time.time()
        visibility = self.aer_true_all[:, :, 1].T > self.obs_limit
        xlabel = 'Time Step (' + str(self.dt) + ' seconds per)'
        title = 'Visibility Plot (white = visible); elevation > ' + str(
            np.round(np.degrees(self.obs_limit), 0)) + ' degrees'
        plot_orbit_vis(visibility, title, xlabel, display=display, save_path=save_path)
        e = time.time()
        self.runtime['plot_visibility'] += e - s

    def plot_regimes(self, save_path=None, display=True):
        s = time.time()
        lla = np.array([ecef2lla(x[:3] @ self.trans_matrix[0]) for x in self.x_true[0]])

        coes = np.array(
            [rv2coe(k=Earth.k.to_value(u.km ** 3 / u.s ** 2), r=x[:3] / 1000, v=x[3:] / 1000) for x in self.x_true[0]])

        x = lla[:, 2] / 1000
        y = coes[:, 1]

        plot_regimes(np.column_stack((x, y)), save_path=save_path, display=display)
        e = time.time()
        self.runtime['plot_visibility'] += e - s

    def plot_NIS(self, save_path=None, display=True):
        NIS = []
        for i in range(1, self.n):
            NIS.append(self.y[i, self.actions[i]] @
                       np.linalg.inv(self.S[i, int(self.actions[i])]) @
                       self.y[i, int(self.actions[i])])
        title = 'Normalized Innovation Squared (NIS) for Observation at Each Time Step'
        xlabel = 'Time Step'
        ylabel = '$NIS = (z_{obs}^t-z_{pred}^t)(S^t)^{-1}(z_{obs}^t-z_{pred}^t)$ for i = [0, ' + str(
            self.n) + '), j = [0, ' + str(self.m) + ')'
        llabel = 'NIS'
        moving_average_plot(np.array(NIS), n=20, alpha=0.05, dof=len(self.z_true[0, 0]), style=None, title=title,
                            xlabel=xlabel, ylabel=ylabel, llabel=llabel, save_path=save_path, display=display)


    def plot_innovation_bounds(self, ID=None, save_path=None, display=True):
        if ID is None:
            innovation = np.array([self.y[i, self.actions[i]] for i in range(1, self.n)])
            st_dev = np.sqrt([np.diag(self.S[i, self.actions[i]]) for i in range(1, self.n)])
        else:
            innovation = np.empty((self.n - 1, len(self.z_true[0, 0])))
            st_dev = np.empty((self.n - 1, len(self.z_true[0, 0])))
            innovation[:], st_dev[:] = np.nan, np.nan
            for i in range(1, self.n):
                if self.actions[i] == ID:
                    innovation[i - 1] = self.y[i, self.actions[i]]
                    st_dev[i - 1] = np.sqrt(np.diag(self.S[i, self.actions[i]]))
        title = 'Innovation and Innovation Standard Deviation Bounds'
        xlabel = 'Time Step'
        if self.obs_type == 'xyz':
            ylabel = ['x (meters)', 'y (meters)', 'z (meters)']
            sharey = True
        if self.obs_type == 'aer':
            ylabel = ['Azimuth (radians)', 'Elevation (radians)', 'distance (meters)']
            sharey = False
        bound_plot(innovation, st_dev, style=None, title=title, xlabel=xlabel, ylabel=ylabel, yscale='linear',
                   sharey=sharey,
                   save_path=save_path, display=display)

    def innovation_bounds(self):
        innovation = np.array([self.y[i, self.actions[i]] for i in range(1, self.n)])
        st_dev = np.sqrt([np.diag(self.S[i, self.actions[i]]) for i in range(1, self.n)])
        frac_sigma_bound = np.mean((innovation < st_dev) * (innovation > -st_dev), axis=0)
        frac_two_sigma_bound = np.mean((innovation < 2 * st_dev) * (innovation > -2 * st_dev), axis=0)
        data = np.round(np.stack((frac_sigma_bound, frac_two_sigma_bound)) * 100, 2)
        if self.obs_type == 'xyz':
            df = pd.DataFrame(data, index=['Sigma', 'Two Sigmas'], columns=['x (meters)', 'y (meters)', 'z (meters)'])
        if self.obs_type == 'aer':
            df = pd.DataFrame(data, index=['Sigma', 'Two Sigmas'],
                              columns=['Azimuth (radians)', 'Elevation (radians)', 'distance (meters)'])
        fig = plt.figure(figsize=(8, 2))
        ax = fig.add_subplot(111)

        ax.table(cellText=df.values,
                 rowLabels=df.index,
                 colLabels=df.columns,
                 loc="center"
                 )
        ax.set_title("Innovation Standard Deviation Bounds (Percent)")

        ax.axis("off")

    def plot_map(self, objects='All', timesteps='All'):

        if timesteps == 'All':
            timesteps = [0, len(self.x_filter)]
        if objects == 'All':
            objects = [0, len(self.x_filter[0])]
        x_filter = self.x_filter[timesteps[0]:timesteps[1], objects[0]:objects[1]]
        x_true = self.x_true[timesteps[0]:timesteps[1], objects[0]:objects[1]]
        map_plot(x_filter, x_true, self.trans_matrix, self.obs_lla)

    @property
    def innovation(self):
        innovation = np.array([self.y[i, self.actions[i]] for i in range(1, self.n)])
        RSO_ID = np.arange(0, self.m)
        indexes_not = [np.where(((self.actions[1:] == i)==False)*(self.obs_taken[1:])) for i in RSO_ID]
        innovations = [np.copy(innovation) for i in RSO_ID]
        for i in range(3):
            for j in range(len(RSO_ID)):
                np.put(innovations[j][:, i], np.array(indexes_not[j]), np.nan)
            np.put(innovation[:, i], np.where((self.obs_taken[1:]) == False), np.nan)
        return innovation, innovations

    @property
    def autocorrelation(self):
        innovation, innovations = self.innovation
        autocorrelation = []
        for i in range(0, 3):
            autocorrelation.append(acf(x=innovation[:, i], missing='conservative', fft=False))
        autocorrelation = np.array(autocorrelation)
        autocorrelations = []
        for j in range(len(innovations)):
            aa = []
            for i in range(0, 3):
                aa.append(acf(x=innovations[j][:, i], missing='conservative', fft=False))
            autocorrelations.append(np.array(aa))
        return autocorrelation, autocorrelations

    def plot_autocorrelation(self, RSO_ID=None, save_path=None, display=True):
        autocorrelation, autocorrelations = self.autocorrelation
        if RSO_ID is None:
            RSO_ID = np.arange(0, self.m)
        autocorrelations = [autocorrelations[j] for j in RSO_ID]
        if self.obs_type == 'xyz':
            ylabels = ['x', 'y', 'z']
        elif self.obs_type == 'aer':
            ylabels = ['Azimuth', 'Elevation', 'Range']
        else:
            ylabels = [None, None, None]
        fig, axs = plt.subplots(3, 1, sharex=True, sharey=True)
        fig.suptitle('Autocorrelation of the Innovation \n lines for overall, colored `x` for individual objects')
        ci = 2/np.sqrt(self.n)
        for i in range(0, 3):
            axs[i].bar(x=np.arange(0, len(autocorrelation[i])), height=autocorrelation[i], width=0.3)
            axs[i].set_ylabel(ylabels[i])
            #axs[i].yaxis.set_major_locator(mpl.ticker.MultipleLocator(0.25))
            axs[i].axhline(y=0, color='black', linestyle='-')
            axs[i].axhline(y=-ci, color='black', linestyle='--', alpha=0.3)
            axs[i].axhline(y=ci, color='black', linestyle='--', alpha=0.3)
            for j in range(len(RSO_ID)):
                axs[i].scatter(x=np.arange(0, len(autocorrelations[j][i])), y=autocorrelations[j][i], marker='x')
        axs[-1].set_xlabel('Observations Included (- for prior, + for subsequent)')
        if save_path is not None:
            plt.savefig(save_path, dpi=300, format='svg')
        if display:
            plt.show()
        else:
            plt.close()

    @property
    def fitness_test(self):
        """
        Source: http://www.robots.ox.ac.uk/~ian/Teaching/Estimation/LectureNotes2.pdf
        Test 1 - Innovation magnitude bound test
        Test 2 - Normalized innovations squared χ2 test
        Test 3 - Innovation whiteness (autocorrelation) test
        Test 4 - Normalized estimation error squared χ2 test
        """
        innovation, innovations = self.innovation

        if self.obs_type == 'xyz':
            clabels = ['x', 'y', 'z']
        elif self.obs_type == 'aer':
            clabels = ['Azimuth', 'Elevation', 'Range']

        autocorr, autocorrs = self.autocorrelation
        autocorr_contained = []
        for i in range(autocorr.shape[0]):
            autocorr_contained.append(np.mean(
                (autocorr[i] < 2/np.sqrt(self.n)) * (autocorr[i] > -2/np.sqrt(self.n))))
        overall_innovation_acorr = np.copy(autocorr_contained)

        rso_innovation_acorr = []
        for a in autocorrs:
            autocorr_contained = []
            for i in range(a.shape[0]):
                autocorr_contained.append(np.mean((a[i] < 2/np.sqrt(np.sum(self.actions==i))) * (
                            a[i] > -2/np.sqrt(np.sum(self.actions==i)))))
            rso_innovation_acorr.append(np.copy(autocorr_contained))
        rso_innovation_acorr_stat = [np.max(rso_innovation_acorr, axis=0), np.min(rso_innovation_acorr, axis=0)]

        innovation_acorr_stats = np.round(np.vstack((overall_innovation_acorr, rso_innovation_acorr_stat)) * 100, 2)

        innovation_autocorrelation_test = pd.DataFrame(innovation_acorr_stats,
                                                       index=['Test 3a: Acorr overall 2σ',
                                                              'Test 3b: Acorr per object max 2σ',
                                                              'Test 3c: Acorr per object min 2σ'],
                                                       columns=clabels)

        inn_st_dev = np.sqrt([np.diag(self.S[i, self.actions[i]]) for i in range(1, self.n)])
        innovation_nonan = np.array([innovation[~np.isnan(innovation[:, i]), i] for i in range(len(innovation[0]))]).T
        inn_st_dev_nonan = np.array([inn_st_dev[~np.isnan(inn_st_dev[:, i]), i] for i in range(len(inn_st_dev[0]))]).T
        inn_frac_sigma_bound = np.mean((innovation_nonan < inn_st_dev_nonan) * (innovation_nonan > -inn_st_dev_nonan), axis=0)
        inn_frac_two_sigma_bound = np.mean((innovation_nonan < 2 * inn_st_dev_nonan) * (innovation_nonan > -2 * inn_st_dev_nonan), axis=0)
        inn_frac_bound = np.round(np.stack((inn_frac_sigma_bound, inn_frac_two_sigma_bound)) * 100, 2)
        innovation_bound_test = pd.DataFrame(inn_frac_bound,
                                             index=['Test 1a: Innovation 1σ bound',
                                                    'Test 1b: Innovation 2σ bound'],
                                             columns=clabels)

        NIS = []
        for i in range(1, self.n):
            NIS.append(self.y[i, self.actions[i]] @
                       np.linalg.inv(self.S[i, int(self.actions[i])]) @
                       self.y[i, int(self.actions[i])])

        NIS = np.array(NIS)
        alpha = 0.05
        ci = [alpha / 2, 1 - alpha / 2]
        nis_cr_points = stats.chi2.ppf(ci, df=len(self.y[0, 0]))
        points_contained = np.mean((NIS > nis_cr_points[0]) * (NIS < nis_cr_points[1]))
        normalized_innovation_squared_test = pd.DataFrame(np.round(points_contained * 100, 2),
                                                          index=['Test 2: NIS χ2'],
                                                          columns=['95% CI'])

        nees_cr_points = stats.chi2.ppf(ci, df=6)
        _ = self.anees
        nees_points_contained = np.round(np.mean((self.nees > nees_cr_points[0]) * (self.nees < nees_cr_points[1])), 4)
        normalized_estimation_error_squared_test = pd.DataFrame(np.round(nees_points_contained * 100, 2),
                                                                index=['Test 4: NEES χ2'],
                                                                columns=['95% CI'])

        Tests = innovation_bound_test.append(normalized_innovation_squared_test.append(
            innovation_autocorrelation_test.append(normalized_estimation_error_squared_test)))
        Tests = Tests.replace(np.nan, '', regex=True)
        return Tests

    @property
    def innovation_dw_test(self):
        """
        source: https://www.statsmodels.org/stable/_modules/statsmodels/stats/stattools.html#durbin_watson
        Calculates the Durbin-Watson statistic

        Parameters
        ----------
        resids : array_like

        Returns
        -------
        dw : float, array_like
            The Durbin-Watson statistic.

        Notes
        -----
        The null hypothesis of the test is that there is no serial correlation.
        The Durbin-Watson test statistics is defined as:

        .. math::

           \sum_{t=2}^T((e_t - e_{t-1})^2)/\sum_{t=1}^Te_t^2

        The test statistic is approximately equal to 2*(1-r) where ``r`` is the
        sample autocorrelation of the residuals. Thus, for r == 0, indicating no
        serial correlation, the test statistic equals 2. This statistic will
        always be between 0 and 4. The closer to 0 the statistic, the more
        evidence for positive serial correlation. The closer to 4, the more
        evidence for negative serial correlation.
        """
        innovation = np.array([self.y[i, self.actions[i]] for i in range(1, self.n)])
        innovations = []
        indexes = [np.where(self.actions[:] == i) for i in range(0, self.m)]
        for index in indexes:
            ys = []
            for i in index:
                ys.append(self.y[i, self.actions[i]])
            innovations.append(np.copy(np.array(ys)))
        diff_innovation = np.diff(innovation, 1, axis=0)
        dw_innovation = np.round(np.sum(diff_innovation ** 2, axis=0) / np.sum(innovation ** 2, axis=0), 3)
        dw_innovations = []
        for inn in innovations:
            diff_inn = np.diff(inn[0], 1, axis=0)
            dw_innovations.append(np.sum(diff_inn ** 2, axis=0) / np.sum(inn[0] ** 2, axis=0))
        dw_innovations = np.array(dw_innovations)
        dw_innovations_stat = np.round(np.stack([np.min(dw_innovations, axis=0), np.max(dw_innovations, axis=0)]), 3)
        if self.obs_type == 'xyz':
            clabels = ['x', 'y', 'z']
        elif self.obs_type == 'aer':
            clabels = ['Azimuth', 'Elevation', 'Range']
        dw_autocorr_test = pd.DataFrame(data=np.vstack([dw_innovation, dw_innovations_stat]), columns=clabels,
                                        index=['Durbin-Watson Statistic for All Obs',
                                               'Durbin-Watson Statistic for Min per Obj',
                                               'Durbin-Watson Statistic for Max per Obj'])
        dw_autocorr_test.name = 'Durbin-Watson Statistic for Innovation'
        return dw_autocorr_test
<|MERGE_RESOLUTION|>--- conflicted
+++ resolved
@@ -42,7 +42,7 @@
     #metadata = {'render.modes': ['human']}
     RE = Earth.R_mean.to_value(u.m)  # radius of earth
 
-    def __init__(self, steps=580, rso_count=50, time_step=30.0, t_0=datetime(2020, 5, 4, 0, 0, 0),
+    def __init__(self, steps=2880, rso_count=50, time_step=30.0, t_0=datetime(2020, 5, 4, 0, 0, 0),
                  obs_limit=15, observer=(38.828198, -77.305352, 20.0), x_sigma=(1000, 1000, 1000, 10, 10, 10),
                  z_sigma=(1, 1, 1000), q_sigma=0.001, P_0=None, R=None, update_interval=1, orbits=sample_orbits,
                  fx=fx_xyz_farnocchia, hx=hx_aer_erfa, alpha=0.001, beta=2., kappa=3 - 6, mean_z=mean_z_uvw,
@@ -59,7 +59,7 @@
         self.dt = time_step  # length of time steps [s]
         self.n = steps  # max run steps
         self.m = rso_count  # number of Resident Space Object (RSO) to include in the simulation
-        self.obs_limit = np.radians(obs_limit)  # observation limit for objects below this elevation [rad]
+        self.obs_limit = np.radians(obs_limit)  # don't observe objects below this elevation [rad]
         # configuration parameters for RSOs; sma: Semi-major axis [m], ecc: Eccentricity [u], inc: Inclination (rad),
         # raan: Right ascension of the ascending node (rad), argp: Argument of perigee (rad), nu: True anomaly (rad)
         self.orbits = orbits  # orbits to sample from
@@ -80,7 +80,7 @@
         # standard deviation of noise added to initial state estimates; [m, m, m, m/s, m/s, m/s]
         self.x_sigma = np.array(x_sigma)
         self.Q = Q_noise_fn(dim=2, dt=self.dt, var=q_sigma ** 2, block_size=3, order_by_dim=False)
-        self.eop = get_eops()
+        self.eops = get_eops()
         self.fx = fx
         self.hx = hx
         self.mean_z = mean_z
@@ -104,11 +104,7 @@
         self.P_filter = np.empty(shape=(self.n, self.m, x_dim, x_dim))  # covariances for all objects at each time step
         self.obs = np.empty(shape=(self.n, self.m, x_dim * 2))  # observations for all objects at each time step
         self.time = [self.t_0 + (timedelta(seconds=self.dt) * i) for i in range(self.n)]  # time for all time steps
-<<<<<<< HEAD
-=======
-
->>>>>>> 03518e1c
-        self.trans_matrix = gcrs2irts_matrix_a(self.time, self.eop)  # used for celestial to terrestrial
+        self.trans_matrix = gcrs2irts_matrix_a(self.time, self.eops)  # used for celestial to terrestrial
         self.z_noise = np.empty(shape=(self.n, self.m, z_dim))  # array to contain the noise added to each observation
         self.z_true = np.empty(shape=(self.n, self.m, z_dim))  # array to contain the observations which are made
         self.y = np.empty(shape=(self.n, self.m, z_dim))  # array to contain the innovation of each observation
@@ -183,11 +179,9 @@
                                                                                            self.obs[0])  # initial error
         self.rewards[:] = 0
         self.i = 0  # sets initial time step
-        self.trans_matrix = gcrs2irts_matrix_a(self.time, self.eop)
         e = time.time()
         self.runtime['reset'] += e - s
         return self.obs[0]
-
 
     def step(self, a):
         step_s = time.time()
@@ -225,7 +219,10 @@
         s = time.time()
         if (self.i % self.update_interval) == 0:
             if not (a in self.failed_filters_id):
-                hx_kwargs = {"trans_matrix": self.trans_matrix[self.i],"observer_itrs": self.obs_itrs,"observer_lla": self.obs_lla,"time": self.time[self.i]}
+                hx_kwargs = {"trans_matrix": self.trans_matrix[self.i],
+                             "observer_itrs": self.obs_itrs,
+                             "observer_lla": self.obs_lla,
+                             "time": self.time[self.i]}
                 self.z_true[self.i, a] = self.hx(self.x_true[self.i][a], **hx_kwargs)
                 if self.object_visible([a])[0]:
                     try:
@@ -254,7 +251,7 @@
         self.rewards[self.i] = reward_proportional_trinary_true(self.delta_pos[self.i])
         done = False
         if self.i + 1 >= self.n:
-                 done = True
+            done = True
         e = time.time()
 
         self.runtime['Observations and Reward'] += e - s
@@ -291,7 +288,7 @@
             print('RSO ID expected, but not supplied')
             return RSO_ID
         x_itrs = np.array([self.trans_matrix[self.i] @ self.x_true[self.i, j, :3] for j in RSO_ID])
-        el = np.array([ecef2aer(self.obs_lla, x)[1] for x in x_itrs])
+        el = np.array([ecef2aer(self.obs_lla, x, self.obs_itrs)[1] for x in x_itrs])
         viz_bool = el >= self.obs_limit
         return viz_bool
 
@@ -299,7 +296,7 @@
     def object_visibility(self):
         s = time.time()
         x_itrs = np.array([self.trans_matrix[self.i] @ self.x_true[self.i, j, :3] for j in range(self.m)])
-        el = np.array([ecef2aer(self.obs_lla, x)[1] for x in x_itrs])
+        el = np.array([ecef2aer(self.obs_lla, x, self.obs_itrs)[1] for x in x_itrs])
         viz = el >= self.obs_limit
         e = time.time()
         self.runtime['object_visibility'] += e - s
